--- conflicted
+++ resolved
@@ -62,18 +62,11 @@
       self._pair_device_btn,
       button_item("Driver Camera", "PREVIEW", DESCRIPTIONS['driver_camera'], callback=self._show_driver_camera, enabled=ui_state.is_offroad),
       self._reset_calib_btn,
-<<<<<<< HEAD
-      button_item("Review Training Guide", "REVIEW", DESCRIPTIONS['review_guide'], self._on_review_training_guide),
-      regulatory_btn := button_item("Regulatory", "VIEW", callback=self._on_regulatory),
-      button_item("Change Language", "CHANGE", callback=self._show_language_selection, enabled=ui_state.is_offroad),
-      dual_button_item("REBOOT", "Power Off!", left_callback=self._reboot_prompt, right_callback=self._power_off_prompt),
-=======
       button_item("Review Training Guide", "REVIEW", DESCRIPTIONS['review_guide'], self._on_review_training_guide, enabled=ui_state.is_offroad),
       regulatory_btn := button_item("Regulatory", "VIEW", callback=self._on_regulatory, enabled=ui_state.is_offroad),
       # TODO: implement multilang
       # button_item("Change Language", "CHANGE", callback=self._show_language_selection, enabled=ui_state.is_offroad),
       self._power_off_btn,
->>>>>>> b3eba70b
     ]
     regulatory_btn.set_visible(TICI)
     return items
