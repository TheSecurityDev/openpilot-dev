--- conflicted
+++ resolved
@@ -129,7 +129,6 @@
   click(1200, 280)  # expand description for experimental mode
 
 
-<<<<<<< HEAD
 def setup_onboarding(click, pm: PubMaster):
   setup_settings(click, pm)
   click(2000, 960)  # review training guide
@@ -137,7 +136,8 @@
   from openpilot.selfdrive.ui.layouts.onboarding import STEP_RECTS
   for _, rect in enumerate(STEP_RECTS[:-1]):
     click(int(rect.x + rect.width / 2), int(rect.y + rect.height / 2))
-=======
+
+
 def setup_onroad(click, pm: PubMaster):
   ds = messaging.new_message('deviceState')
   ds.deviceState.started = True
@@ -226,7 +226,6 @@
     pm.send('selfdriveState', alert)
     alert.clear_write_flag()
     time.sleep(0.05)
->>>>>>> d71d2bd2
 
 
 CASES = {
@@ -248,9 +247,7 @@
   "offroad_alert": setup_offroad_alert,
   "confirmation_dialog": setup_confirmation_dialog,
   "experimental_mode_description": setup_experimental_mode_description,
-<<<<<<< HEAD
   "onboarding_completion": setup_onboarding,
-=======
   "onroad": setup_onroad,
   "onroad_sidebar": setup_onroad_sidebar,
   "onroad_small_alert": setup_onroad_small_alert,
@@ -258,7 +255,6 @@
   "onroad_full_alert": setup_onroad_full_alert,
   "onroad_full_alert_multiline": setup_onroad_full_alert_multiline,
   "onroad_full_alert_long_text": setup_onroad_full_alert_long_text,
->>>>>>> d71d2bd2
 }
 
 
