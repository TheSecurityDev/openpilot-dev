#!/usr/bin/env python3
import os
import sys
import shutil
import time
import pathlib
from collections import namedtuple

import pyautogui
import pywinctl

from cereal import car, log
from cereal import messaging
from cereal.messaging import PubMaster
from openpilot.common.basedir import BASEDIR
from openpilot.common.params import Params
from openpilot.common.prefix import OpenpilotPrefix
from openpilot.selfdrive.selfdrived.alertmanager import set_offroad_alert
from openpilot.selfdrive.test.helpers import with_processes
from openpilot.selfdrive.ui.lib.onboarding_steps import STEP_RECTS
from openpilot.system.updated.updated import parse_release_notes

AlertSize = log.SelfdriveState.AlertSize
AlertStatus = log.SelfdriveState.AlertStatus

TEST_DIR = pathlib.Path(__file__).parent
TEST_OUTPUT_DIR = TEST_DIR / "raylib_report"
SCREENSHOTS_DIR = TEST_OUTPUT_DIR / "screenshots"
UI_DELAY = 0.2

# Offroad alerts to test
OFFROAD_ALERTS = ['Offroad_IsTakingSnapshot']


def put_update_params(params: Params):
  params.put("UpdaterCurrentReleaseNotes", parse_release_notes(BASEDIR))
  params.put("UpdaterNewReleaseNotes", parse_release_notes(BASEDIR))


def setup_homescreen(click, pm: PubMaster):
  pass


def setup_homescreen_update_available(click, pm: PubMaster):
  params = Params()
  params.put_bool("UpdateAvailable", True)
  put_update_params(params)
  setup_offroad_alert(click, pm)


def setup_settings(click, pm: PubMaster):
  click(100, 100)


def close_settings(click, pm: PubMaster):
  click(240, 216)


def setup_settings_network(click, pm: PubMaster):
  setup_settings(click, pm)
  click(278, 450)


def setup_settings_network_advanced(click, pm: PubMaster):
  setup_settings_network(click, pm)
  click(1880, 100)


def setup_settings_toggles(click, pm: PubMaster):
  setup_settings(click, pm)
  click(278, 600)


def setup_settings_software(click, pm: PubMaster):
  put_update_params(Params())
  setup_settings(click, pm)
  click(278, 720)


def setup_settings_software_download(click, pm: PubMaster):
  params = Params()
  # setup_settings_software but with "DOWNLOAD" button to test long text
  params.put("UpdaterState", "idle")
  params.put_bool("UpdaterFetchAvailable", True)
  setup_settings_software(click, pm)


def setup_settings_software_release_notes(click, pm: PubMaster):
  setup_settings_software(click, pm)
  click(588, 110)  # expand description for current version


def setup_settings_firehose(click, pm: PubMaster):
  setup_settings(click, pm)
  click(278, 845)


def setup_settings_developer(click, pm: PubMaster):
  CP = car.CarParams()
  CP.alphaLongitudinalAvailable = True  # show alpha long control toggle
  Params().put("CarParamsPersistent", CP.to_bytes())

  setup_settings(click, pm)
  click(278, 950)


def setup_keyboard(click, pm: PubMaster):
  setup_settings_developer(click, pm)
  click(1930, 470)


def setup_pair_device(click, pm: PubMaster):
  click(1950, 800)


def setup_offroad_alert(click, pm: PubMaster):
  put_update_params(Params())
  set_offroad_alert("Offroad_TemperatureTooHigh", True, extra_text='99C')
  set_offroad_alert("Offroad_ExcessiveActuation", True, extra_text='longitudinal')
  for alert in OFFROAD_ALERTS:
    set_offroad_alert(alert, True)

  setup_settings(click, pm)
  close_settings(click, pm)


def setup_confirmation_dialog(click, pm: PubMaster):
  setup_settings(click, pm)
  click(1985, 791)  # reset calibration


def setup_experimental_mode_description(click, pm: PubMaster):
  setup_settings_toggles(click, pm)
  click(1200, 280)  # expand description for experimental mode


<<<<<<< HEAD
def setup_onboarding(click, pm: PubMaster):
  setup_settings(click, pm)
  click(2000, 960)  # review training guide
  # Click the center of each onboarding step rect
  for _, rect in enumerate(STEP_RECTS[:-1]):
    click(int(rect.x + rect.width / 2), int(rect.y + rect.height / 2))
=======
def setup_openpilot_long_confirmation_dialog(click, pm: PubMaster):
  setup_settings_developer(click, pm)
  click(2000, 960)  # toggle openpilot longitudinal control
>>>>>>> 7534b2a1


def setup_onroad(click, pm: PubMaster):
  ds = messaging.new_message('deviceState')
  ds.deviceState.started = True

  ps = messaging.new_message('pandaStates', 1)
  ps.pandaStates[0].pandaType = log.PandaState.PandaType.dos
  ps.pandaStates[0].ignitionLine = True

  driverState = messaging.new_message('driverStateV2')
  driverState.driverStateV2.leftDriverData.faceOrientation = [0, 0, 0]

  for _ in range(5):
    pm.send('deviceState', ds)
    pm.send('pandaStates', ps)
    pm.send('driverStateV2', driverState)
    ds.clear_write_flag()
    ps.clear_write_flag()
    driverState.clear_write_flag()
    time.sleep(0.05)


def setup_onroad_sidebar(click, pm: PubMaster):
  setup_onroad(click, pm)
  click(100, 100)  # open sidebar


def setup_onroad_small_alert(click, pm: PubMaster):
  setup_onroad(click, pm)
  alert = messaging.new_message('selfdriveState')
  alert.selfdriveState.alertSize = AlertSize.small
  alert.selfdriveState.alertText1 = "Small Alert"
  alert.selfdriveState.alertText2 = "This is a small alert"
  alert.selfdriveState.alertStatus = AlertStatus.normal
  for _ in range(5):
    pm.send('selfdriveState', alert)
    alert.clear_write_flag()
    time.sleep(0.05)


def setup_onroad_medium_alert(click, pm: PubMaster):
  setup_onroad(click, pm)
  alert = messaging.new_message('selfdriveState')
  alert.selfdriveState.alertSize = AlertSize.mid
  alert.selfdriveState.alertText1 = "Medium Alert"
  alert.selfdriveState.alertText2 = "This is a medium alert"
  alert.selfdriveState.alertStatus = AlertStatus.userPrompt
  for _ in range(5):
    pm.send('selfdriveState', alert)
    alert.clear_write_flag()
    time.sleep(0.05)


def setup_onroad_full_alert(click, pm: PubMaster):
  setup_onroad(click, pm)
  alert = messaging.new_message('selfdriveState')
  alert.selfdriveState.alertSize = AlertSize.full
  alert.selfdriveState.alertText1 = "DISENGAGE IMMEDIATELY"
  alert.selfdriveState.alertText2 = "Driver Distracted"
  alert.selfdriveState.alertStatus = AlertStatus.critical
  for _ in range(5):
    pm.send('selfdriveState', alert)
    alert.clear_write_flag()
    time.sleep(0.05)


def setup_onroad_full_alert_multiline(click, pm: PubMaster):
  setup_onroad(click, pm)
  alert = messaging.new_message('selfdriveState')
  alert.selfdriveState.alertSize = AlertSize.full
  alert.selfdriveState.alertText1 = "Reverse\nGear"
  alert.selfdriveState.alertStatus = AlertStatus.normal
  for _ in range(5):
    pm.send('selfdriveState', alert)
    alert.clear_write_flag()
    time.sleep(0.05)


def setup_onroad_full_alert_long_text(click, pm: PubMaster):
  setup_onroad(click, pm)
  alert = messaging.new_message('selfdriveState')
  alert.selfdriveState.alertSize = AlertSize.full
  alert.selfdriveState.alertText1 = "TAKE CONTROL IMMEDIATELY"
  alert.selfdriveState.alertText2 = "Calibration Invalid: Remount Device & Recalibrate"
  alert.selfdriveState.alertStatus = AlertStatus.userPrompt
  for _ in range(5):
    pm.send('selfdriveState', alert)
    alert.clear_write_flag()
    time.sleep(0.05)


CASES = {
  "homescreen": setup_homescreen,
  "homescreen_paired": setup_homescreen,
  "homescreen_prime": setup_homescreen,
  "homescreen_update_available": setup_homescreen_update_available,
  "settings_device": setup_settings,
  "settings_network": setup_settings_network,
  "settings_network_advanced": setup_settings_network_advanced,
  "settings_toggles": setup_settings_toggles,
  "settings_software": setup_settings_software,
  "settings_software_download": setup_settings_software_download,
  "settings_software_release_notes": setup_settings_software_release_notes,
  "settings_firehose": setup_settings_firehose,
  "settings_developer": setup_settings_developer,
  "keyboard": setup_keyboard,
  "pair_device": setup_pair_device,
  "offroad_alert": setup_offroad_alert,
  "confirmation_dialog": setup_confirmation_dialog,
  "experimental_mode_description": setup_experimental_mode_description,
<<<<<<< HEAD
  "onboarding_completion": setup_onboarding,
=======
  "openpilot_long_confirmation_dialog": setup_openpilot_long_confirmation_dialog,
>>>>>>> 7534b2a1
  "onroad": setup_onroad,
  "onroad_sidebar": setup_onroad_sidebar,
  "onroad_small_alert": setup_onroad_small_alert,
  "onroad_medium_alert": setup_onroad_medium_alert,
  "onroad_full_alert": setup_onroad_full_alert,
  "onroad_full_alert_multiline": setup_onroad_full_alert_multiline,
  "onroad_full_alert_long_text": setup_onroad_full_alert_long_text,
}


class TestUI:
  def __init__(self):
    os.environ["SCALE"] = os.getenv("SCALE", "1")
    sys.modules["mouseinfo"] = False

  def setup(self):
    # Seed minimal offroad state
    self.pm = PubMaster(["deviceState", "pandaStates", "driverStateV2", "selfdriveState"])
    ds = messaging.new_message('deviceState')
    ds.deviceState.networkType = log.DeviceState.NetworkType.wifi
    for _ in range(5):
      self.pm.send('deviceState', ds)
      ds.clear_write_flag()
      time.sleep(0.05)
    time.sleep(0.5)
    try:
      self.ui = pywinctl.getWindowsWithTitle("UI")[0]
    except Exception as e:
      print(f"failed to find ui window, assuming that it's in the top left (for Xvfb) {e}")
      self.ui = namedtuple("bb", ["left", "top", "width", "height"])(0, 0, 2160, 1080)

  def screenshot(self, name: str):
    full_screenshot = pyautogui.screenshot()
    cropped = full_screenshot.crop((self.ui.left, self.ui.top, self.ui.left + self.ui.width, self.ui.top + self.ui.height))
    cropped.save(SCREENSHOTS_DIR / f"{name}.png")

  def click(self, x: int, y: int, *args, **kwargs):
    pyautogui.mouseDown(self.ui.left + x, self.ui.top + y, *args, **kwargs)
    time.sleep(0.01)
    pyautogui.mouseUp(self.ui.left + x, self.ui.top + y, *args, **kwargs)

  @with_processes(["ui"])
  def test_ui(self, name, setup_case):
    self.setup()
    time.sleep(UI_DELAY)  # wait for UI to start
    setup_case(self.click, self.pm)
    self.screenshot(name)


def create_screenshots():
  if TEST_OUTPUT_DIR.exists():
    shutil.rmtree(TEST_OUTPUT_DIR)
  SCREENSHOTS_DIR.mkdir(parents=True)

  t = TestUI()
  for name, setup in CASES.items():
    with OpenpilotPrefix():
      params = Params()
      params.put("DongleId", "123456789012345")

      # Set branch name
      description = "0.10.1 / this-is-a-really-super-mega-long-branch-name / 7864838 / Oct 03"
      params.put("UpdaterCurrentDescription", description)
      params.put("UpdaterNewDescription", description)

      if name == "homescreen_paired":
        params.put("PrimeType", 0)  # NONE
      elif name == "homescreen_prime":
        params.put("PrimeType", 2)  # LITE

      t.test_ui(name, setup)


if __name__ == "__main__":
  create_screenshots()<|MERGE_RESOLUTION|>--- conflicted
+++ resolved
@@ -134,18 +134,17 @@
   click(1200, 280)  # expand description for experimental mode
 
 
-<<<<<<< HEAD
 def setup_onboarding(click, pm: PubMaster):
   setup_settings(click, pm)
   click(2000, 960)  # review training guide
   # Click the center of each onboarding step rect
   for _, rect in enumerate(STEP_RECTS[:-1]):
     click(int(rect.x + rect.width / 2), int(rect.y + rect.height / 2))
-=======
+
+    
 def setup_openpilot_long_confirmation_dialog(click, pm: PubMaster):
   setup_settings_developer(click, pm)
   click(2000, 960)  # toggle openpilot longitudinal control
->>>>>>> 7534b2a1
 
 
 def setup_onroad(click, pm: PubMaster):
@@ -257,11 +256,8 @@
   "offroad_alert": setup_offroad_alert,
   "confirmation_dialog": setup_confirmation_dialog,
   "experimental_mode_description": setup_experimental_mode_description,
-<<<<<<< HEAD
   "onboarding_completion": setup_onboarding,
-=======
   "openpilot_long_confirmation_dialog": setup_openpilot_long_confirmation_dialog,
->>>>>>> 7534b2a1
   "onroad": setup_onroad,
   "onroad_sidebar": setup_onroad_sidebar,
   "onroad_small_alert": setup_onroad_small_alert,
